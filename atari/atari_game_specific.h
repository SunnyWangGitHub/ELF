/**
* Copyright (c) 2017-present, Facebook, Inc.
* All rights reserved.
*
* This source code is licensed under the BSD-style license found in the
* LICENSE file in the root directory of this source tree. An additional grant
* of patent rights can be found in the PATENTS file in the same directory.
*/

#pragma once

#include <ale/ale_interface.hpp>

#include "../elf/pybind_helper.h"
#include "../elf/comm_template.h"
#include "../elf/hist.h"
#include "../elf/copier.hh"

static constexpr int kWidth = 160;
static constexpr int kHeight = 210;
static constexpr int kRatio = 2;
static constexpr int kBufSize = kWidth*kHeight*3;
static constexpr int kInputStride = kBufSize / kRatio / kRatio;
static constexpr int kWidthRatio = kWidth / kRatio;
static constexpr int kHeightRatio = kHeight / kRatio;

struct GameState {
    using State = GameState;
    // Seq information.
    int32_t id = -1;
    int32_t seq = 0;
    int32_t game_counter = 0;
    char last_terminal = 0;

<<<<<<< HEAD
    // This is 2x smaller images.
    std::vector<float> s;
    int32_t tick = 0;
    int32_t lives = 0;
    float last_r = 0.0; // reward of last action
=======
struct GameOptions {
  std::string rom_file;
  int frame_skip = 1;
  float repeat_action_probability = 0.;
  int seed = 0;
  int hist_len = 4;
  bool eval_only = false;
  reward_t reward_clip = 1.0;
  REGISTER_PYBIND_FIELDS(rom_file, frame_skip, repeat_action_probability, seed, hist_len, eval_only, reward_clip);
};
>>>>>>> 58befcca

    // Reply
    int64_t a;
    float V;
    std::vector<float> pi;
    int32_t rv;

    void Clear() { a = 0; V = 0.0; fill(pi.begin(), pi.end(), 0.0); rv = 0; }

    void Init(int iid, int num_action) {
        id = iid;
        pi.resize(num_action, 0.0);
    }

    GameState &Prepare(const SeqInfo &seq_info) {
        seq = seq_info.seq;
        game_counter = seq_info.game_counter;
        last_terminal = seq_info.last_terminal;

        Clear();
        return *this;
    }

    std::string PrintInfo() const {
        std::stringstream ss;
        ss << "[id:" << id << "][seq:" << seq << "][game_counter:" << game_counter << "][last_terminal:" << last_terminal << "]";
        return ss.str();
    }

    void Restart() {
        tick = 0;
        lives = 0;
        last_r = 0; // reward of last action
        seq = 0;
        game_counter = 0;
        last_terminal = 0;
    }

    DECLARE_FIELD(GameState, id, seq, game_counter, last_terminal, s, tick, lives, last_r, a, V, pi, rv);

    REGISTER_PYBIND_FIELDS(id, seq, game_counter, last_terminal, s, tick, lives, last_r, a, V, pi, rv);
};

struct GameOptions {
    std::string rom_file;
    int frame_skip = 1;
    float repeat_action_probability = 0.;
    int seed = 0;
    int hist_len = 4;
    reward_t reward_clip = 1.0;
    REGISTER_PYBIND_FIELDS(rom_file, frame_skip, repeat_action_probability, seed, hist_len, reward_clip);
};
<|MERGE_RESOLUTION|>--- conflicted
+++ resolved
@@ -32,24 +32,11 @@
     int32_t game_counter = 0;
     char last_terminal = 0;
 
-<<<<<<< HEAD
     // This is 2x smaller images.
     std::vector<float> s;
     int32_t tick = 0;
     int32_t lives = 0;
     float last_r = 0.0; // reward of last action
-=======
-struct GameOptions {
-  std::string rom_file;
-  int frame_skip = 1;
-  float repeat_action_probability = 0.;
-  int seed = 0;
-  int hist_len = 4;
-  bool eval_only = false;
-  reward_t reward_clip = 1.0;
-  REGISTER_PYBIND_FIELDS(rom_file, frame_skip, repeat_action_probability, seed, hist_len, eval_only, reward_clip);
-};
->>>>>>> 58befcca
 
     // Reply
     int64_t a;
@@ -99,6 +86,7 @@
     float repeat_action_probability = 0.;
     int seed = 0;
     int hist_len = 4;
+    bool eval_only = false;
     reward_t reward_clip = 1.0;
-    REGISTER_PYBIND_FIELDS(rom_file, frame_skip, repeat_action_probability, seed, hist_len, reward_clip);
+    REGISTER_PYBIND_FIELDS(rom_file, frame_skip, repeat_action_probability, seed, hist_len, eval_only, reward_clip);
 };
