--- conflicted
+++ resolved
@@ -237,10 +237,10 @@
         total_batchsize = 0
         for key, v in descriptions.items():
             total_batchsize += v["batchsize"]
-  
+
         if co.num_collectors > 0:
             num_recv_thread = co.num_collectors
-        else:   
+        else:
             num_recv_thread = math.floor(num_games / total_batchsize)
         num_recv_thread = max(num_recv_thread, 1)
         print("#recv_thread = %d" % num_recv_thread)
@@ -267,13 +267,8 @@
             timeout_usec = v.get("timeout_usec", 0)
 
             gpu2gid.append(list())
-<<<<<<< HEAD
-            for i in range(int(num_recv_thread)):
-                group_id = GC.AddCollectors(batchsize, len(gpu2gid) - 1, gstat)
-=======
             for i in range(num_recv_thread):
                 group_id = GC.AddCollectors(batchsize, len(gpu2gid) - 1, timeout_usec, gstat)
->>>>>>> 0c12c38f
 
                 input_batch = Batch.load(GC, "input", input, group_id, use_gpu=use_gpu, use_numpy=use_numpy)
                 input_batch.batchsize = batchsize
