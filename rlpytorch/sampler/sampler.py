--- conflicted
+++ resolved
@@ -31,22 +31,12 @@
             self.sample_nodes.append((policy, action))
 
     def sample(self, state_curr):
-<<<<<<< HEAD
         ''' Sample an action from distribution using a certain sample method'''
         #TODO: This only handles epsilon_greedy and multinomial for now. Add uniform and original_distribution?
-        if self.args.greedy:
-            # print("Use greedy approach")
-            action = epsilon_greedy(state_curr, self.args, node="pi")
-        else:
-            # print("Use multinomial approach")
-            action = sample_multinomial(state_curr, self.args, node="pi")
-        return action
-=======
         sampler = epsilon_greedy if self.args.greedy else sample_multinomial
 
         actions = dict()
         for pi_node, a_node in self.sample_nodes:
             actions[a_node] = sampler(state_curr, self.args, node=pi_node)
             actions[pi_node] = state_curr[pi_node].data
-        return actions
->>>>>>> 9fba4727
+        return actions