# Copyright (c) 2017-present, Facebook, Inc.
# All rights reserved.
#
# This source code is licensed under the BSD-style license found in the
# LICENSE file in the root directory of this source tree. An additional grant
# of patent rights can be found in the PATENTS file in the same directory.

import torch
import torch.nn as nn
from torch.autograd import Variable
import math
from ..args_provider import ArgsProvider
from .utils import *

class ValueMatcher:
<<<<<<< HEAD
    def __init__(self, args=None):
        ''' Initialize value matcher. Accepted arguments: ``grad_clip_norm``'''
=======
    def __init__(self):
>>>>>>> 9fba4727
        self.args = ArgsProvider(
            call_from = self,
            define_args = [
                ("grad_clip_norm", dict(type=float, help="Gradient norm clipping", default=None)),
                ("value_node", dict(type=str, help="The name of the value node", default="V"))
            ],
            on_get_args = self._init,
        )

    def _init(self, _):
        ''' Initialize value loss to be ``nn.SmoothL1Loss`` '''.
        self.value_loss = nn.SmoothL1Loss().cuda()
        self.value_node = self.args.value_node

    def _reg_backward(self, v):
        ''' Register the backward hook. '''
        grad_clip_norm = getattr(self.args, "grad_clip_norm", None)
        if grad_clip_norm:
            def bw_hook(grad_in):
                grad = grad_in.clone()
                if grad_clip_norm is not None:
                    average_norm_clip(grad, grad_clip_norm)
                return grad

            v.register_hook(bw_hook)

    def feed(self, batch, stats):
        '''
        One iteration of value match. nabla_w Loss(V - target)
        Keys:
            V (variable): value
            target (tensor): target value.
        Inputs that are of type Variable can backpropagate.

        Returns:
            value_err
        '''
        V = batch[self.value_node]
        value_err = self.value_loss(V, Variable(batch["target"]))
        self._reg_backward(V)
        stats["predicted_" + self.value_node].feed(V.data[0])
        stats[self.value_node + "_err"].feed(value_err.data[0])

        return value_err<|MERGE_RESOLUTION|>--- conflicted
+++ resolved
@@ -13,12 +13,8 @@
 from .utils import *
 
 class ValueMatcher:
-<<<<<<< HEAD
-    def __init__(self, args=None):
+    def __init__(self):
         ''' Initialize value matcher. Accepted arguments: ``grad_clip_norm``'''
-=======
-    def __init__(self):
->>>>>>> 9fba4727
         self.args = ArgsProvider(
             call_from = self,
             define_args = [
