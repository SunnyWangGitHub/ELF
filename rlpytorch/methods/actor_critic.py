# Copyright (c) 2017-present, Facebook, Inc.
# All rights reserved.
#
# This source code is licensed under the BSD-style license found in the
# LICENSE file in the root directory of this source tree. An additional grant
# of patent rights can be found in the PATENTS file in the same directory.

import torch
import torch.nn as nn
from torch.autograd import Variable
import math

from ..args_provider import ArgsProvider
from .policy_gradient import PolicyGradient
from .discounted_reward import DiscountedReward
from .value_matcher import ValueMatcher
from .utils import add_err

# Actor critic model.
class ActorCritic:
<<<<<<< HEAD
    ''' An actor critic model '''
    def __init__(self, args=None):
        ''' Initialization policy gradient, discounted reward and value matcher.
            Initialize the arguments needed (num_games, batchsize) and in child_providers.
        '''
=======
    def __init__(self):
>>>>>>> 9fba4727
        self.pg = PolicyGradient()
        self.discounted_reward = DiscountedReward()
        self.value_matcher = ValueMatcher()

        self.args = ArgsProvider(
            call_from = self,
            define_args = [
            ],
            more_args = ["num_games", "batchsize", "value_node"],
            child_providers = [ self.pg.args, self.discounted_reward.args, self.value_matcher.args ],
        )

    def update(self, mi, batch, stats):
        ''' Actor critic model update.
            Feed stats for lating summarization.
        '''
        m = mi["model"]
        args = self.args
        value_node = self.args.value_node

        T = batch["s"].size(0)

        state_curr = m(batch.hist(T - 1))
        self.discounted_reward.setR(state_curr[value_node].squeeze().data, stats)

        err = None

        for t in range(T - 2, -1, -1):
            bht = batch.hist(t)
            state_curr = m.forward(bht)

            # go through the sample and get the rewards.
            V = state_curr[value_node].squeeze()

            R = self.discounted_reward.feed(
                dict(r=batch["r"][t], terminal=batch["terminal"][t]),
                stats=stats)

            err = add_err(err, self.pg.feed(R-V.data, state_curr, bht, stats, old_pi_s=bht))
            err = add_err(err, self.value_matcher.feed({ value_node: V, "target" : R}, stats))

        stats["cost"].feed(err.data[0] / (T - 1))
        err.backward()<|MERGE_RESOLUTION|>--- conflicted
+++ resolved
@@ -18,15 +18,11 @@
 
 # Actor critic model.
 class ActorCritic:
-<<<<<<< HEAD
     ''' An actor critic model '''
-    def __init__(self, args=None):
+    def __init__(self):
         ''' Initialization policy gradient, discounted reward and value matcher.
             Initialize the arguments needed (num_games, batchsize) and in child_providers.
         '''
-=======
-    def __init__(self):
->>>>>>> 9fba4727
         self.pg = PolicyGradient()
         self.discounted_reward = DiscountedReward()
         self.value_matcher = ValueMatcher()
