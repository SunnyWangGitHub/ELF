--- conflicted
+++ resolved
@@ -22,11 +22,7 @@
 
     GC = env["game"].initialize()
 
-<<<<<<< HEAD
-    model = model_loaders[0].load_model(GC.params)
-=======
     model = env["model_loaders"][0].load_model(GC.params)
->>>>>>> 7fa61310
     mi = ModelInterface()
     mi.add_model("model", model, optim_params={ "lr" : 0.001})
     mi.add_model("actor", model, copy=True, cuda=True, gpu_id=args.gpu)
