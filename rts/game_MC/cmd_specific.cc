--- conflicted
+++ resolved
@@ -49,21 +49,17 @@
 
 bool CmdGenerateUnit::run(GameEnv *env, CmdReceiver *receiver) {
     auto f = env->GetRandomFunc();
-<<<<<<< HEAD
-    bool shuffle_lr = (f(2) == 0);
-    bool shuffle_ud = (f(2) == 0);
+    int lr_seed = f(2);
+    int ud_seed = f(2);
+    bool shuffle_lr = (lr_seed == 0);
+    bool shuffle_ud = (ud_seed == 0);
     auto shuffle_loc = [&] (PointF p, bool b1, bool b2) -> PointF {
         int x = b1 ? 19 - p.x : p.x;
         int y = b2 ? 19 - p.y : p.y;
         return PointF(x, y);
     };
-=======
-    bool shuffle = (f(2) == 0); // ^ env->ReverseGenerator();
-    //std::vector<PointF> base_locs(2);
-    //
-    receiver->GetGameStats().PickBase(shuffle ? 1 : 0);
 
->>>>>>> a48216ab
+    receiver->GetGameStats().PickBase(lr_seed * 2 + ud_seed);
     for (const auto &info : env->GetMap().GetPlayerMapInfo()) {
         PlayerId id = info.player_id;
         _CREATE(BASE, shuffle_loc(PointF(info.base_coord), shuffle_lr, shuffle_ud), id);
